--- conflicted
+++ resolved
@@ -108,27 +108,9 @@
     lafferty_sriver(da, sm=sm)
 
 
-<<<<<<< HEAD
 def test_lafferty_sriver(lafferty_sriver_ds):
     g, u = lafferty_sriver(lafferty_sriver_ds.tas)
-=======
-def test_lafferty_sriver():
-    import pandas as pd
 
-    # Get data from Lafferty & Sriver unit test
-    # https://github.com/david0811/lafferty-sriver_2023_npjCliAtm/tree/main/unit_test
-    fn = get_file("uncertainty_partitioning/seattle_avg_tas.csv")
-
-    df = pd.read_csv(fn, parse_dates=["time"]).rename(
-        columns={"ssp": "scenario", "ensemble": "downscaling"}
-    )
-
-    # Make xarray dataset
-    ds = xr.Dataset.from_dataframe(
-        df.set_index(["scenario", "model", "downscaling", "time"])
-    )
-    g, u = lafferty_sriver(ds.tas)
->>>>>>> 02c5ad8e
     fu = fractional_uncertainty(u)
 
     # Assertions based on expected results from
