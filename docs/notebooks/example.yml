doc: |
  ==============
  Example module
  ==============

  This module is an example of YAML generated xclim submodule.
realm: atmos
references: xclim documentation https://xclim.readthedocs.io
variables:
  prveg:
    canonical_units: kg m-2 s-1
    description: Precipitation flux on the outer surface of the forest
    standard_name: precipitation_flux_onto_canopy
indicators:
  RX1day:
    base: rx1day
    cf_attrs:
      long_name: Highest 1-day precipitation amount
<<<<<<< HEAD
    context: hydro
  RX5day:
=======
  RX5day_canopy:
>>>>>>> b1b67548
    base: max_n_day_precipitation_amount
    cf_attrs:
      long_name: Highest 5-day precipitation amount on the canopy
    input:
      pr: prveg
    parameters:
      freq: QS-DEC
      window: 5
    context: hydro
  R75pdays:
    base: days_over_precip_thresh
    parameters:
      pr_per:
        description: Daily 75th percentile of wet day precipitation flux.
      thresh: 1 mm/day
    context: hydro
  fd:
    compute: count_occurrences
    input:
      data: tasmin
    cf_attrs:
      cell_methods: 'time: minimum within days time: sum over days'
      long_name: Number of Frost Days (Tmin < 0°C)
      standard_name: number_of_days_with_air_temperature_below_threshold
      units: days
      var_name: fd
    parameters:
      op: <
      threshold: 0 degC
      freq:
        default: YS
    references: ETCCDI
  R95p:
    compute: extreme_precip_accumulation_and_days
    cf_attrs:
      - cell_methods: 'time: sum within days time: sum over days'
        long_name: Annual total PRCP when RR > {perc}th percentile
        units: m
        var_name: R95p
      - long_name: Annual number of days when RR > {perc}th percentile
        units: days
        var_name: R95p_days
    parameters:
      perc: 95
    references: climdex
    context: hydro
  R99p:
    base: .R95p
    cf_attrs:
      - var_name: R99p
      - var_name: R99p_days
    parameters:
      perc: 99
    context: hydro<|MERGE_RESOLUTION|>--- conflicted
+++ resolved
@@ -16,12 +16,8 @@
     base: rx1day
     cf_attrs:
       long_name: Highest 1-day precipitation amount
-<<<<<<< HEAD
     context: hydro
-  RX5day:
-=======
   RX5day_canopy:
->>>>>>> b1b67548
     base: max_n_day_precipitation_amount
     cf_attrs:
       long_name: Highest 5-day precipitation amount on the canopy
