--- conflicted
+++ resolved
@@ -431,7 +431,214 @@
   },
   {
    "cell_type": "markdown",
-<<<<<<< HEAD
+   "metadata": {},
+   "source": [
+    "## Full example: Multivariate adjustment in the additive space\n",
+    "\n",
+    "The following example shows a complete bias-adjustment workflow using the `PrincipalComponents` method in a multi-variate configuration. Moreover, it uses the trick showed by [Alavoine et Grenier (2022)](https://doi.org/10.31223/X5C34C) to transform \"multiplicative\" variable to the \"additive\" space using log and logit transformations. This way, we can perform multi-variate adjustment with variables that couldn't be used in the same _kind_ of adjustment, like \"tas\" and \"hurs\".\n",
+    "\n",
+    "We will transform the variables that need it to the additive space, adding some jitter in the process to avoid $log(0)$ situations. Then, we will stack the different variables into a single `DataArray`, allowing us to use to use `PrincipalComponents` in a multi-variate way. Following the PCA, a simple quantile-mapping method is used, both adjustment acting on the residuals, while the mean of the simulated trend is adjusted on its own. Each step will be explained.\n",
+    "\n",
+    "First, open the data, convert the calendar and the units. Because we will perform adjustments on \"dayofyear\" groups (with a window), keeping standard calendars results in a extra \"dayofyear\" with only a quarter of the data. It's usual to transform to a \"noleap\" calendar, which drops the 29th of February, as it only has a small impact on the data."
+   ]
+  },
+  {
+   "cell_type": "code",
+   "execution_count": null,
+   "metadata": {},
+   "outputs": [],
+   "source": [
+    "from xclim.testing import open_dataset\n",
+    "from xclim.core.calendar import convert_calendar\n",
+    "from xclim.core.units import convert_units_to\n",
+    "import xclim.sdba as sdba\n",
+    "\n",
+    "group = sdba.Grouper(\"time.dayofyear\", window=31)\n",
+    "\n",
+    "dref = convert_calendar(open_dataset(\"sdba/ahccd_1950-2013.nc\"), \"noleap\").sel(\n",
+    "    time=slice(\"1981\", \"2010\")\n",
+    ")\n",
+    "dsim = open_dataset(\"sdba/CanESM2_1950-2100.nc\")\n",
+    "\n",
+    "dref = dref.assign(\n",
+    "    tasmax=convert_units_to(dref.tasmax, \"K\"),\n",
+    ")\n",
+    "dsim = dsim.assign(pr=convert_units_to(dsim.pr, \"mm/d\"))"
+   ]
+  },
+  {
+   "cell_type": "markdown",
+   "metadata": {},
+   "source": [
+    "#### 1. Jitter, additive space transformation and variable stacking\n",
+    "Here, `tasmax` is already ready to be adjusted in an additive way, because all data points are far from the physical zero (0 K). This is not the case for `pr`, which is why we want to transform that variable to the additive space, to avoid splitting our workflow in two. For `pr` the \"log\" transformation is simply:\n",
+    "\n",
+    "$$ pr' = \\ln\\left(pr - b\\right) $$\n",
+    "\n",
+    "where $b$ is the lower bound, here 0 mm/d. However, we could have exact zeros (0 mm/d) in the datasets, which will translate into $-\\infty$. To avoid this, we simply replace the smallest values by a random distribution of very small, but not problematic, values. In the following, all values below 0.1 mm/d are replace by a uniform random distribution of values within the range (0, 0.1) mm/d (bounds excluded).\n",
+    "\n",
+    "Finally, the variables are stacked together into a single DataAray."
+   ]
+  },
+  {
+   "cell_type": "code",
+   "execution_count": null,
+   "metadata": {},
+   "outputs": [],
+   "source": [
+    "dref_as = dref.assign(\n",
+    "    pr=sdba.processing.to_additive_space(\n",
+    "        sdba.processing.jitter(dref.pr, lower=\"0.1 mm/d\", minimum=\"0 mm/d\"),\n",
+    "        lower_bound=\"0 mm/d\",\n",
+    "        trans=\"log\",\n",
+    "    )\n",
+    ")\n",
+    "ref = sdba.stack_variables(dref_as)\n",
+    "\n",
+    "dsim_as = dsim.assign(\n",
+    "    pr=sdba.processing.to_additive_space(\n",
+    "        sdba.processing.jitter(dsim.pr, lower=\"0.1 mm/d\", minimum=\"0 mm/d\"),\n",
+    "        lower_bound=\"0 mm/d\",\n",
+    "        trans=\"log\",\n",
+    "    )\n",
+    ")\n",
+    "sim = sdba.stack_variables(dsim_as)\n",
+    "sim"
+   ]
+  },
+  {
+   "cell_type": "markdown",
+   "metadata": {},
+   "source": [
+    "#### 2. Get residuals and trends\n",
+    "The adjustment will be performed on residuals only. The adjusted timeseries `sim` will be detrended with the LOESS routine described above. Because of the short length of  `ref` and `hist` and the potential boundary effects of using LOESS with them, we compute the 30-year mean. In other words, instead of _detrending_ we are _normalizing_ those inputs.\n",
+    "\n",
+    "While the residuals are adjusted with `PrincipalComponents` and `EmpiricalQuantileMapping`, the trend of  `sim` still needs to be offset according to the means of `ref` and `hist`. This is similar to what `DetrendedQuantileMapping` does. The offset step could have been done on the trend itself or at the end on `scen`, it doesn't really matter. We do it here because it keeps it close to where the `scaling` is computed."
+   ]
+  },
+  {
+   "cell_type": "code",
+   "execution_count": null,
+   "metadata": {},
+   "outputs": [],
+   "source": [
+    "ref_res, ref_norm = sdba.processing.normalize(ref, group=group, kind=\"+\")\n",
+    "hist_res, hist_norm = sdba.processing.normalize(\n",
+    "    sim.sel(time=slice(\"1981\", \"2010\")), group=group, kind=\"+\"\n",
+    ")\n",
+    "scaling = sdba.utils.get_correction(hist_norm, ref_norm, kind=\"+\")"
+   ]
+  },
+  {
+   "cell_type": "code",
+   "execution_count": null,
+   "metadata": {},
+   "outputs": [],
+   "source": [
+    "sim_scaled = sdba.utils.apply_correction(\n",
+    "    sim, sdba.utils.broadcast(scaling, sim, group=group), kind=\"+\"\n",
+    ")\n",
+    "\n",
+    "loess = sdba.detrending.LoessDetrend(group=group, f=0.2, d=0, kind=\"+\", niter=1)\n",
+    "simfit = loess.fit(sim_scaled)\n",
+    "sim_res = simfit.detrend(sim_scaled)"
+   ]
+  },
+  {
+   "cell_type": "markdown",
+   "metadata": {},
+   "source": [
+    "#### 3. Adjustments\n",
+    "Following, Alavoine et Grenier (2022), we decided to perform the multivariate Principal Components adjustment first and then re-adjust with the simple quantile-mapping."
+   ]
+  },
+  {
+   "cell_type": "code",
+   "execution_count": null,
+   "metadata": {},
+   "outputs": [],
+   "source": [
+    "PCA = sdba.adjustment.PrincipalComponents.train(\n",
+    "    ref_res, hist_res, group=group, crd_dim=\"multivar\", best_orientation=\"simple\"\n",
+    ")\n",
+    "\n",
+    "scen1_res = PCA.adjust(sim_res)"
+   ]
+  },
+  {
+   "cell_type": "code",
+   "execution_count": null,
+   "metadata": {},
+   "outputs": [],
+   "source": [
+    "EQM = sdba.adjustment.EmpiricalQuantileMapping.train(\n",
+    "    ref_res,\n",
+    "    scen1_res.sel(time=slice(\"1981\", \"2010\")),\n",
+    "    group=group,\n",
+    "    nquantiles=50,\n",
+    "    kind=\"+\",\n",
+    ")\n",
+    "\n",
+    "scen2_res = EQM.adjust(scen1_res, interp=\"linear\", extrapolation=\"constant\")"
+   ]
+  },
+  {
+   "cell_type": "markdown",
+   "metadata": {},
+   "source": [
+    "#### 4. Re-trend and transform back to the physical space\n",
+    "Add back the trend (which includes the scaling), unstack the variables to a dataset and transform `pr` back to the physical space. All functions have conserved and handled the attributes, so we don't need to repeat the additive space bounds. The annual cycle of both variables on the reference period in Vancouver is plotted to confirm the adjustment add a positive effect."
+   ]
+  },
+  {
+   "cell_type": "code",
+   "execution_count": null,
+   "metadata": {},
+   "outputs": [],
+   "source": [
+    "scen = simfit.retrend(scen2_res)\n",
+    "dscen_as = sdba.unstack_variables(scen)\n",
+    "dscen = dscen_as.assign(pr=sdba.processing.from_additive_space(dscen_as.pr))"
+   ]
+  },
+  {
+   "cell_type": "code",
+   "execution_count": null,
+   "metadata": {},
+   "outputs": [],
+   "source": [
+    "dref.tasmax.sel(time=slice(\"1981\", \"2010\"), location=\"Vancouver\").groupby(\n",
+    "    \"time.dayofyear\"\n",
+    ").mean().plot(label=\"obs\")\n",
+    "dsim.tasmax.sel(time=slice(\"1981\", \"2010\"), location=\"Vancouver\").groupby(\n",
+    "    \"time.dayofyear\"\n",
+    ").mean().plot(label=\"raw\")\n",
+    "dscen.tasmax.sel(time=slice(\"1981\", \"2010\"), location=\"Vancouver\").groupby(\n",
+    "    \"time.dayofyear\"\n",
+    ").mean().plot(label=\"scen\")\n",
+    "plt.legend()"
+   ]
+  },
+  {
+   "cell_type": "code",
+   "execution_count": null,
+   "metadata": {},
+   "outputs": [],
+   "source": [
+    "dref.pr.sel(time=slice(\"1981\", \"2010\"), location=\"Vancouver\").groupby(\n",
+    "    \"time.dayofyear\"\n",
+    ").mean().plot(label=\"obs\")\n",
+    "dsim.pr.sel(time=slice(\"1981\", \"2010\"), location=\"Vancouver\").groupby(\n",
+    "    \"time.dayofyear\"\n",
+    ").mean().plot(label=\"raw\")\n",
+    "dscen.pr.sel(time=slice(\"1981\", \"2010\"), location=\"Vancouver\").groupby(\n",
+    "    \"time.dayofyear\"\n",
+    ").mean().plot(label=\"scen\")\n",
+    "plt.legend()"
+   ]
+  }
+ {
+   "cell_type": "markdown",
    "metadata": {
     "pycharm": {
      "name": "#%% md\n"
@@ -446,23 +653,11 @@
     "A diagnostic test includes calculations of a property (mean, 20-year return value, annual cycle amplitude, ...) on the\n",
     " simulation and on the scenario (adjusted simulation), then a measure (bias, relative bias, ratio, ...) of the\n",
     "  difference. The property collapse the time dimension of the simulation/scenario and returns one value by grid point."
-=======
-   "metadata": {},
-   "source": [
-    "## Full example: Multivariate adjustment in the additive space\n",
-    "\n",
-    "The following example shows a complete bias-adjustment workflow using the `PrincipalComponents` method in a multi-variate configuration. Moreover, it uses the trick showed by [Alavoine et Grenier (2022)](https://doi.org/10.31223/X5C34C) to transform \"multiplicative\" variable to the \"additive\" space using log and logit transformations. This way, we can perform multi-variate adjustment with variables that couldn't be used in the same _kind_ of adjustment, like \"tas\" and \"hurs\".\n",
-    "\n",
-    "We will transform the variables that need it to the additive space, adding some jitter in the process to avoid $log(0)$ situations. Then, we will stack the different variables into a single `DataArray`, allowing us to use to use `PrincipalComponents` in a multi-variate way. Following the PCA, a simple quantile-mapping method is used, both adjustment acting on the residuals, while the mean of the simulated trend is adjusted on its own. Each step will be explained.\n",
-    "\n",
-    "First, open the data, convert the calendar and the units. Because we will perform adjustments on \"dayofyear\" groups (with a window), keeping standard calendars results in a extra \"dayofyear\" with only a quarter of the data. It's usual to transform to a \"noleap\" calendar, which drops the 29th of February, as it only has a small impact on the data."
->>>>>>> e0553ba8
-   ]
-  },
-  {
-   "cell_type": "code",
-   "execution_count": null,
-<<<<<<< HEAD
+   ]
+  },
+  {
+   "cell_type": "code",
+   "execution_count": null,
    "metadata": {
     "pycharm": {
      "name": "#%%\n"
@@ -503,47 +698,11 @@
     "leg = plt.legend()\n",
     "for legobj in leg.legendHandles:\n",
     "    legobj.set_linewidth(2.0)"
-=======
-   "metadata": {},
-   "outputs": [],
-   "source": [
-    "from xclim.testing import open_dataset\n",
-    "from xclim.core.calendar import convert_calendar\n",
-    "from xclim.core.units import convert_units_to\n",
-    "import xclim.sdba as sdba\n",
-    "\n",
-    "group = sdba.Grouper(\"time.dayofyear\", window=31)\n",
-    "\n",
-    "dref = convert_calendar(open_dataset(\"sdba/ahccd_1950-2013.nc\"), \"noleap\").sel(\n",
-    "    time=slice(\"1981\", \"2010\")\n",
-    ")\n",
-    "dsim = open_dataset(\"sdba/CanESM2_1950-2100.nc\")\n",
-    "\n",
-    "dref = dref.assign(\n",
-    "    tasmax=convert_units_to(dref.tasmax, \"K\"),\n",
-    ")\n",
-    "dsim = dsim.assign(pr=convert_units_to(dsim.pr, \"mm/d\"))"
-   ]
-  },
-  {
-   "cell_type": "markdown",
-   "metadata": {},
-   "source": [
-    "#### 1. Jitter, additive space transformation and variable stacking\n",
-    "Here, `tasmax` is already ready to be adjusted in an additive way, because all data points are far from the physical zero (0 K). This is not the case for `pr`, which is why we want to transform that variable to the additive space, to avoid splitting our workflow in two. For `pr` the \"log\" transformation is simply:\n",
-    "\n",
-    "$$ pr' = \\ln\\left(pr - b\\right) $$\n",
-    "\n",
-    "where $b$ is the lower bound, here 0 mm/d. However, we could have exact zeros (0 mm/d) in the datasets, which will translate into $-\\infty$. To avoid this, we simply replace the smallest values by a random distribution of very small, but not problematic, values. In the following, all values below 0.1 mm/d are replace by a uniform random distribution of values within the range (0, 0.1) mm/d (bounds excluded).\n",
-    "\n",
-    "Finally, the variables are stacked together into a single DataAray."
->>>>>>> e0553ba8
-   ]
-  },
-  {
-   "cell_type": "code",
-   "execution_count": null,
-<<<<<<< HEAD
+   ]
+  },
+  {
+   "cell_type": "code",
+   "execution_count": null,
    "metadata": {
     "pycharm": {
      "name": "#%%\n"
@@ -576,86 +735,19 @@
     ")\n",
     "plt.legend()\n",
     "plt.ylim(-2.5, 2.5)"
-=======
-   "metadata": {},
-   "outputs": [],
-   "source": [
-    "dref_as = dref.assign(\n",
-    "    pr=sdba.processing.to_additive_space(\n",
-    "        sdba.processing.jitter(dref.pr, lower=\"0.1 mm/d\", minimum=\"0 mm/d\"),\n",
-    "        lower_bound=\"0 mm/d\",\n",
-    "        trans=\"log\",\n",
-    "    )\n",
-    ")\n",
-    "ref = sdba.stack_variables(dref_as)\n",
-    "\n",
-    "dsim_as = dsim.assign(\n",
-    "    pr=sdba.processing.to_additive_space(\n",
-    "        sdba.processing.jitter(dsim.pr, lower=\"0.1 mm/d\", minimum=\"0 mm/d\"),\n",
-    "        lower_bound=\"0 mm/d\",\n",
-    "        trans=\"log\",\n",
-    "    )\n",
-    ")\n",
-    "sim = sdba.stack_variables(dsim_as)\n",
-    "sim"
-   ]
-  },
-  {
-   "cell_type": "markdown",
-   "metadata": {},
-   "source": [
-    "#### 2. Get residuals and trends\n",
-    "The adjustment will be performed on residuals only. The adjusted timeseries `sim` will be detrended with the LOESS routine described above. Because of the short length of  `ref` and `hist` and the potential boundary effects of using LOESS with them, we compute the 30-year mean. In other words, instead of _detrending_ we are _normalizing_ those inputs.\n",
-    "\n",
-    "While the residuals are adjusted with `PrincipalComponents` and `EmpiricalQuantileMapping`, the trend of  `sim` still needs to be offset according to the means of `ref` and `hist`. This is similar to what `DetrendedQuantileMapping` does. The offset step could have been done on the trend itself or at the end on `scen`, it doesn't really matter. We do it here because it keeps it close to where the `scaling` is computed."
-   ]
-  },
-  {
-   "cell_type": "code",
-   "execution_count": null,
-   "metadata": {},
-   "outputs": [],
-   "source": [
-    "ref_res, ref_norm = sdba.processing.normalize(ref, group=group, kind=\"+\")\n",
-    "hist_res, hist_norm = sdba.processing.normalize(\n",
-    "    sim.sel(time=slice(\"1981\", \"2010\")), group=group, kind=\"+\"\n",
-    ")\n",
-    "scaling = sdba.utils.get_correction(hist_norm, ref_norm, kind=\"+\")"
-   ]
-  },
-  {
-   "cell_type": "code",
-   "execution_count": null,
-   "metadata": {},
-   "outputs": [],
-   "source": [
-    "sim_scaled = sdba.utils.apply_correction(\n",
-    "    sim, sdba.utils.broadcast(scaling, sim, group=group), kind=\"+\"\n",
-    ")\n",
-    "\n",
-    "loess = sdba.detrending.LoessDetrend(group=group, f=0.2, d=0, kind=\"+\", niter=1)\n",
-    "simfit = loess.fit(sim_scaled)\n",
-    "sim_res = simfit.detrend(sim_scaled)"
->>>>>>> e0553ba8
-   ]
-  },
-  {
-   "cell_type": "markdown",
-   "metadata": {},
-   "source": [
-<<<<<<< HEAD
+   ]
+  },
+  {
+   "cell_type": "markdown",
+   "metadata": {},
+   "source": [
     "It is possible the change the time resolution with `time_res` of the property from 'year' to 'season' or 'month'.\n",
     " This will return 4 or 12 values per grid point, respectively."
-=======
-    "#### 3. Adjustments\n",
-    "Following, Alavoine et Grenier (2022), we decided to perform the multivariate Principal Components adjustment first and then re-adjust with the simple quantile-mapping."
->>>>>>> e0553ba8
-   ]
-  },
-  {
-   "cell_type": "code",
-   "execution_count": null,
-<<<<<<< HEAD
+   ]
+  },
+  {
+   "cell_type": "code",
+   "execution_count": null,
    "metadata": {
     "pycharm": {
      "name": "#%%\n"
@@ -698,88 +790,6 @@
     "    \"Bias of the mean of the warm spell length distribution compared to observations\"\n",
     ")\n",
     "plt.tight_layout()"
-=======
-   "metadata": {},
-   "outputs": [],
-   "source": [
-    "PCA = sdba.adjustment.PrincipalComponents.train(\n",
-    "    ref_res, hist_res, group=group, crd_dim=\"multivar\", best_orientation=\"simple\"\n",
-    ")\n",
-    "\n",
-    "scen1_res = PCA.adjust(sim_res)"
-   ]
-  },
-  {
-   "cell_type": "code",
-   "execution_count": null,
-   "metadata": {},
-   "outputs": [],
-   "source": [
-    "EQM = sdba.adjustment.EmpiricalQuantileMapping.train(\n",
-    "    ref_res,\n",
-    "    scen1_res.sel(time=slice(\"1981\", \"2010\")),\n",
-    "    group=group,\n",
-    "    nquantiles=50,\n",
-    "    kind=\"+\",\n",
-    ")\n",
-    "\n",
-    "scen2_res = EQM.adjust(scen1_res, interp=\"linear\", extrapolation=\"constant\")"
-   ]
-  },
-  {
-   "cell_type": "markdown",
-   "metadata": {},
-   "source": [
-    "#### 4. Re-trend and transform back to the physical space\n",
-    "Add back the trend (which includes the scaling), unstack the variables to a dataset and transform `pr` back to the physical space. All functions have conserved and handled the attributes, so we don't need to repeat the additive space bounds. The annual cycle of both variables on the reference period in Vancouver is plotted to confirm the adjustment add a positive effect."
-   ]
-  },
-  {
-   "cell_type": "code",
-   "execution_count": null,
-   "metadata": {},
-   "outputs": [],
-   "source": [
-    "scen = simfit.retrend(scen2_res)\n",
-    "dscen_as = sdba.unstack_variables(scen)\n",
-    "dscen = dscen_as.assign(pr=sdba.processing.from_additive_space(dscen_as.pr))"
-   ]
-  },
-  {
-   "cell_type": "code",
-   "execution_count": null,
-   "metadata": {},
-   "outputs": [],
-   "source": [
-    "dref.tasmax.sel(time=slice(\"1981\", \"2010\"), location=\"Vancouver\").groupby(\n",
-    "    \"time.dayofyear\"\n",
-    ").mean().plot(label=\"obs\")\n",
-    "dsim.tasmax.sel(time=slice(\"1981\", \"2010\"), location=\"Vancouver\").groupby(\n",
-    "    \"time.dayofyear\"\n",
-    ").mean().plot(label=\"raw\")\n",
-    "dscen.tasmax.sel(time=slice(\"1981\", \"2010\"), location=\"Vancouver\").groupby(\n",
-    "    \"time.dayofyear\"\n",
-    ").mean().plot(label=\"scen\")\n",
-    "plt.legend()"
-   ]
-  },
-  {
-   "cell_type": "code",
-   "execution_count": null,
-   "metadata": {},
-   "outputs": [],
-   "source": [
-    "dref.pr.sel(time=slice(\"1981\", \"2010\"), location=\"Vancouver\").groupby(\n",
-    "    \"time.dayofyear\"\n",
-    ").mean().plot(label=\"obs\")\n",
-    "dsim.pr.sel(time=slice(\"1981\", \"2010\"), location=\"Vancouver\").groupby(\n",
-    "    \"time.dayofyear\"\n",
-    ").mean().plot(label=\"raw\")\n",
-    "dscen.pr.sel(time=slice(\"1981\", \"2010\"), location=\"Vancouver\").groupby(\n",
-    "    \"time.dayofyear\"\n",
-    ").mean().plot(label=\"scen\")\n",
-    "plt.legend()"
->>>>>>> e0553ba8
    ]
   }
  ],
