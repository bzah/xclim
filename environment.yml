--- conflicted
+++ resolved
@@ -4,81 +4,7 @@
   - conda-forge
   - defaults
 dependencies:
-<<<<<<< HEAD
-    - python >=3.9,<3.12
-    - astroid
-    - boltons >=20.1
-    - bottleneck >=1.3.1
-    - cf_xarray >=0.6.1
-    - cftime >=1.4.1
-    - Click >=8.1
-    - dask >=2.6.0
-    - jsonpickle
-    - lmoments3
-    - numba
-    - numpy >=1.20.0
-    - pandas >=2.2
-    - pint >=0.9
-    - poppler >=0.67
-    - pyyaml
-    - scikit-learn >=0.21.3
-    - scipy >=1.10.0
-    - statsmodels
-    - xarray >=2023.11.0
-    - yamale
-    # Extras
-    - eofs
-    - flox
-  # Testing and development dependencies
-    - black >=22.12
-    - blackdoc
-    - bump-my-version
-    - cairosvg
-    - codespell
-    - coverage
-    - distributed >=2.0
-    - filelock
-    - flake8
-    - flake8-rst-docstrings
-    - flit
-    - h5netcdf
-    - ipykernel
-    - ipython
-    - matplotlib
-    - mypy
-    - nbqa
-    - nbsphinx
-    - nbval
-    - nc-time-axis
-    - netCDF4 >=1.4
-    - notebook
-    - platformdirs
-    - pooch
-    - pre-commit
-    - pybtex
-    - pylint
-    - pytest
-    - pytest-cov
-    - pytest-socket
-    - pytest-xdist >=3.2
-    - ruff >=0.1.0
-    - sphinx
-    - sphinx-autodoc-typehints
-    - sphinx-codeautolink
-    - sphinx-copybutton
-    - sphinx-rtd-theme >=1.0
-    - sphinxcontrib-bibtex
-    - tokenize-rt
-    - tox
-#    - tox-conda  # Will be added when a tox@v4.0+ compatible plugin is released.
-    - xdoctest
-    - yamllint
-    - pip
-    - pip:
-        - flake8-alphabetize
-        - sphinxcontrib-svg2pdfconverter
-=======
-  - python >=3.8
+  - python >=3.9
   - astroid
   - boltons >=20.1
   - bottleneck >=1.3.1
@@ -90,15 +16,15 @@
   - jsonpickle
   - lmoments3
   - numba
-  - numpy >=1.16
-  - pandas >=0.23,<2.2
+  - numpy >=1.20.0
+  - pandas >=2.2.0
   - pint >=0.9
   - poppler >=0.67
   - pyyaml
   - scikit-learn >=0.21.3
-  - scipy >=1.2
+  - scipy >=1.10.0
   - statsmodels
-  - xarray >=2022.06.0,<2023.11.0
+  - xarray >=2023.11.0
   - yamale
   # Extras
   - eofs
@@ -150,5 +76,4 @@
   - pip
   - pip:
     - flake8-alphabetize
-    - sphinxcontrib-svg2pdfconverter
->>>>>>> ccf574c5
+    - sphinxcontrib-svg2pdfconverter