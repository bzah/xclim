# noqa: D100

from typing import Optional, Union

import numpy as np
import xarray

import xclim.indices as xci
from xclim.core.units import convert_units_to, declare_units
from xclim.core.utils import DayOfYearStr
from xclim.indices.generic import aggregate_between_dates

# Frequencies : YS: year start, QS-DEC: seasons starting in december, MS: month start
# See http://pandas.pydata.org/pandas-docs/stable/timeseries.html#offset-aliases

# -------------------------------------------------- #
# ATTENTION: ASSUME ALL INDICES WRONG UNTIL TESTED ! #
# -------------------------------------------------- #

<<<<<<< HEAD
__all__ = ["corn_heat_units", "biologically_effective_degree_days", "cool_night_index"]
=======
__all__ = ["corn_heat_units", "biologically_effective_degree_days", "water_budget"]
>>>>>>> e425aac1


@declare_units(
    tasmin="[temperature]",
    tasmax="[temperature]",
    thresh_tasmin="[temperature]",
    thresh_tasmax="[temperature]",
)
def corn_heat_units(
    tasmin: xarray.DataArray,
    tasmax: xarray.DataArray,
    thresh_tasmin: str = "4.44 degC",
    thresh_tasmax: str = "10 degC",
) -> xarray.DataArray:
    r"""Corn heat units.

    Temperature-based index used to estimate the development of corn crops.

    Parameters
    ----------
    tasmin : xarray.DataArray
      Minimum daily temperature.
    tasmax : xarray.DataArray
      Maximum daily temperature.
    thresh_tasmin : str
      The minimum temperature threshold needed for corn growth.
    thresh_tasmax : str
      The maximum temperature threshold needed for corn growth.

    Returns
    -------
    xarray.DataArray, [dimensionless]
      Daily corn heat units.

    Notes
    -----
    The thresholds of 4.44°C for minimum temperatures and 10°C for maximum temperatures were selected following
    the assumption that no growth occurs below these values.

    Let :math:`TX_{i}` and :math:`TN_{i}` be the daily maximum and minimum temperature at day :math:`i`. Then the daily
    corn heat unit is:

    .. math::
        CHU_i = \frac{YX_{i} + YN_{i}}{2}

    with

    .. math::

        YX_i & = 3.33(TX_i -10) - 0.084(TX_i -10)^2, &\text{if } TX_i > 10°C

        YN_i & = 1.8(TN_i -4.44), &\text{if } TN_i > 4.44°C

    where :math:`YX_{i}` and :math:`YN_{i}` is 0 when :math:`TX_i \leq 10°C` and :math:`TN_i \leq 4.44°C`, respectively.

    References
    ----------
    Equations from Bootsma, A., G. Tremblay et P. Filion. 1999: Analyse sur les risques associés aux unités thermiques
    disponibles pour la production de maïs et de soya au Québec. Centre de recherches de l’Est sur les céréales et
    oléagineux, Ottawa, 28 p.

    Can be found in Audet, R., Côté, H., Bachand, D. and Mailhot, A., 2012: Atlas agroclimatique du Québec. Évaluation
    des opportunités et des risques agroclimatiques dans un climat en évolution.
    """

    tasmin = convert_units_to(tasmin, "degC")
    tasmax = convert_units_to(tasmax, "degC")
    thresh_tasmin = convert_units_to(thresh_tasmin, "degC")
    thresh_tasmax = convert_units_to(thresh_tasmax, "degC")

    mask_tasmin = tasmin > thresh_tasmin
    mask_tasmax = tasmax > thresh_tasmax

    chu = (
        xarray.where(mask_tasmin, 1.8 * (tasmin - thresh_tasmin), 0)
        + xarray.where(
            mask_tasmax,
            (3.33 * (tasmax - thresh_tasmax) - 0.084 * (tasmax - thresh_tasmax) ** 2),
            0,
        )
    ) / 2

    chu.attrs["units"] = ""
    return chu


@declare_units(
    tasmin="[temperature]",
    tasmax="[temperature]",
    thresh_tasmin="[temperature]",
)
def biologically_effective_degree_days(
    tasmin: xarray.DataArray,
    tasmax: xarray.DataArray,
    lat: Optional[xarray.DataArray] = None,
    thresh_tasmin: str = "10 degC",
    method: str = "gladstones",
    low_dtr: str = "10 degC",
    high_dtr: str = "13 degC",
    max_daily_degree_days: str = "9 degC",
    start_date: DayOfYearStr = "04-01",
    end_date: DayOfYearStr = "11-01",
    freq: str = "YS",
) -> xarray.DataArray:
    r"""Biologically effective growing degree days.

    Growing-degree days with a base of 10°C and an upper limit of 19°C and adjusted for latitudes between 40°N and 50°N
    for April to October (Northern Hemisphere; October to April in Southern Hemisphere). A temperature range adjustment
    also promotes small and large swings in daily temperature range. Used as a heat-summation metric in viticulture
    agroclimatology.

    Parameters
    ----------
    tasmin: xarray.DataArray
      Minimum daily temperature.
    tasmax: xarray.DataArray
      Maximum daily temperature.
    lat: xarray.DataArray, optional
      Latitude coordinate.
    thresh_tasmin: str
      The minimum temperature threshold.
    method: {"gladstones", "icclim"}
      The formula to use for the calculation.
      The "gladstones" integrates a daily temperature range and latitude coefficient. End_date should be "11-01".
      The "icclim" method ignores daily temperature range and latitude coefficient. End date should be "10-01".
    low_dtr: str
      The lower bound for daily temperature range adjustment (default: 10°C).
    high_dtr: str
      The higher bound for daily temperature range adjustment (default: 13°C).
    max_daily_degree_days: str
      The maximum amount of biologically effective degrees days that can be summed daily.
    start_date: DayOfYearStr
      The hemisphere-based start date to consider (north = April, south = October).
    end_date: DayOfYearStr
      The hemisphere-based start date to consider (north = October, south = April). This date is non-inclusive.
    freq : str
      Resampling frequency (default: "YS"; For Southern Hemisphere, should be "AS-JUL").

    Returns
    -------
    xarray.DataArray
      Biologically effective growing degree days (BEDD).

    Notes
    -----
    The tasmax ceiling of 19°C is assumed to be the max temperature beyond which no further gains from daily temperature
    occur.

    Let :math:`TX_{i}` and :math:`TN_{i}` be the daily maximum and minimum temperature at day :math:`i`, :math:`lat`
    the latitude of the point of interest, :math:`degdays_{max}` the maximum amount of degrees that can be summed per
    day (typically, 9). Then the sum of daily biologically effective growing degree day (BEDD) units between 1 April and
    31 October is:

    .. math::
        BEDD_i = \sum_{i=\text{April 1}}^{\text{October 31}} min\left( \left( max\left( \frac{TX_i  + TN_i)}{2} - 10, 0 \right) * k \right) + TR_{adj}, degdays_{max}\right)

    .. math::
        TR_{adj} = f(TX_{i}, TN_{i}) = \left\{ \begin{array}{cl}
                                0.25(TX_{i} - TN_{i} - 13), & \text{if } (TX_{i} - TN_{i}) > 13 \\
                                0, & \text{if } 10 < (TX_{i} - TN_{i}) < 13\\
                                0.25(TX_{i} - TN_{i} - 10), & \text{if } (TX_{i} - TN_{i}) < 10 \\
                            \end{array} \right\}

    .. math::
        k = f(lat) = 1 + \left(\frac{\left| lat  \right|}{50} * 0.06,  \text{if }40 < |lat| <50, \text{else } 0\right)

    A second version of the BEDD (`method="icclim") does not consider :math:`TR_{adj}` and :math:`k` and employs a
    different end date (30 September). The simplified formula is as follows:

    .. math::
        BEDD_i = \sum_{i=\text{April 1}}^{\text{September 30}} min\left( max\left(\frac{TX_i  + TN_i)}{2} - 10, 0\right), degdays_{max}\right)

    References
    ----------
    Indice originally from Gladstones, J.S. (1992). Viticulture and environment: a study of the effects of
    environment on grapegrowing and wine qualities, with emphasis on present and future areas for growing winegrapes
    in Australia. Adelaide:  Winetitles.

    ICCLIM modified formula originally from Project team ECA&D, KNMI (2013). EUMETNET/ECSN optional programme: European Climate
    Assessment & Dataset (ECA&D) - Algorithm Theoretical Basis Document (ATBD). (KNMI Project number: EPJ029135, v10.7).
    https://www.ecad.eu/documents/atbd.pdf
    """
    tasmin = convert_units_to(tasmin, "degC")
    tasmax = convert_units_to(tasmax, "degC")
    thresh_tasmin = convert_units_to(thresh_tasmin, "degC")
    max_daily_degree_days = convert_units_to(max_daily_degree_days, "degC")

    if method.lower() == "gladstones" and lat is not None:
        low_dtr = convert_units_to(low_dtr, "degC")
        high_dtr = convert_units_to(high_dtr, "degC")
        dtr = tasmax - tasmin
        tr_adj = 0.25 * xarray.where(
            dtr > high_dtr,
            dtr - high_dtr,
            xarray.where(dtr < low_dtr, dtr - low_dtr, 0),
        )

        lat_mask = (abs(lat) >= 40) & (abs(lat) <= 50)
        k = 1 + xarray.where(lat_mask, (abs(lat) / 50) * 0.06, 0)
    elif method.lower() == "icclim":
        k = 1
        tr_adj = 0
    else:
        raise NotImplementedError()

    bedd = ((((tasmin + tasmax) / 2) - thresh_tasmin).clip(min=0) * k + tr_adj).clip(
        max=max_daily_degree_days
    )

    bedd = aggregate_between_dates(bedd, start=start_date, end=end_date, freq=freq)

    bedd.attrs["units"] = "K days"
    return bedd


<<<<<<< HEAD
@declare_units(tasmin="[temperature]")
def cool_night_index(
    tasmin: xarray.DataArray, lat: xarray.DataArray, freq: str = "YS"
) -> xarray.DataArray:
    """Cool Night Index.

    Mean minimum temperature for September (northern hemisphere) or March (Southern hemishere).
    Used in calculating the Géoviticulture Multicriteria Classification System.

    Parameters
    ----------
    tasmin : xarray.DataArray
      Minimum daily temperature.
    lat: xarray.DataArray, optional
      Latitude coordinate.
    freq : str
      Resampling frequency.

    Returns
    -------
    xarray.DataArray, [degC]
      Mean of daily minimum temperature for month of interest.

    Notes
    -----
    Given that this indice only examines September and May months, it possible to send in DataArrays containing only
    these timesteps. Users should be aware that due to the missing values checks in wrapped Indicators, datasets that
    are missing several months will be flagged as invalid. This check can be ignored by setting the following context:

    >>> with xclim.set_options(check_missing='skip', data_validation='log'):
    >>>     cni = xclim.atmos.cool_night_index(...)  # xdoctest: +SKIP

    References
    ----------
    Indice originally published in Tonietto, J., & Carbonneau, A. (2004). A multicriteria climatic classification system
    or grape-growing regions worldwide. Agricultural and Forest Meteorology, 124(1–2), 81‑97.
    https://doi.org/10.1016/j.agrformet.2003.06.001
    """
    tasmin = convert_units_to(tasmin, "degC")

    # Use September in northern hemisphere, March in southern hemisphere.
    months = tasmin.time.dt.month
    month = xarray.where(lat > 0, 9, 3)
    tasmin = tasmin.where(months == month, drop=True)

    cni = tasmin.resample(time=freq).mean()
    cni.attrs["units"] = "degC"
    return cni
=======
@declare_units(
    pr="[precipitation]",
    tasmin="[temperature]",
    tasmax="[temperature]",
    tas="[temperature]",
)
def water_budget(
    pr: xarray.DataArray,
    tasmin: Optional[xarray.DataArray] = None,
    tasmax: Optional[xarray.DataArray] = None,
    tas: Optional[xarray.DataArray] = None,
    method: str = "BR65",
) -> xarray.DataArray:
    r"""Precipitation minus potential evapotranspiration.

    Precipitation minus potential evapotranspiration as a measure of an approximated surface water budget,
    where the potential evapotranspiration is calculated with a given method.

    Parameters
    ----------
    pr : xarray.DataArray
      Daily precipitation.
    tasmin : xarray.DataArray
      Minimum daily temperature.
    tasmax : xarray.DataArray
      Maximum daily temperature.
    tas : xarray.DataArray
      Mean daily temperature.
    method : str
      Method to use to calculate the potential evapotranspiration.

    Notes
    -----
    Available methods are listed in the description of xclim.indicators.atmos.potential_evapotranspiration.

    Returns
    -------
    xarray.DataArray,
      Precipitation minus potential evapotranspiration.
    """
    pr = convert_units_to(pr, "kg m-2 s-1")

    pet = xci.potential_evapotranspiration(
        tasmin=tasmin, tasmax=tasmax, tas=tas, method=method
    )

    if xarray.infer_freq(pet.time) == "MS":
        with xarray.set_options(keep_attrs=True):
            pr = pr.resample(time="MS").mean(dim="time")

    out = pr - pet

    out.attrs["units"] = pr.attrs["units"]
    return out
>>>>>>> e425aac1
<|MERGE_RESOLUTION|>--- conflicted
+++ resolved
@@ -17,11 +17,11 @@
 # ATTENTION: ASSUME ALL INDICES WRONG UNTIL TESTED ! #
 # -------------------------------------------------- #
 
-<<<<<<< HEAD
-__all__ = ["corn_heat_units", "biologically_effective_degree_days", "cool_night_index"]
-=======
-__all__ = ["corn_heat_units", "biologically_effective_degree_days", "water_budget"]
->>>>>>> e425aac1
+__all__ = [
+  "corn_heat_units",
+  "biologically_effective_degree_days",
+  "cool_night_index",
+  "water_budget"
 
 
 @declare_units(
@@ -237,7 +237,6 @@
     return bedd
 
 
-<<<<<<< HEAD
 @declare_units(tasmin="[temperature]")
 def cool_night_index(
     tasmin: xarray.DataArray, lat: xarray.DataArray, freq: str = "YS"
@@ -286,7 +285,8 @@
     cni = tasmin.resample(time=freq).mean()
     cni.attrs["units"] = "degC"
     return cni
-=======
+
+
 @declare_units(
     pr="[precipitation]",
     tasmin="[temperature]",
@@ -340,5 +340,4 @@
     out = pr - pet
 
     out.attrs["units"] = pr.attrs["units"]
-    return out
->>>>>>> e425aac1
+    return out