--- conflicted
+++ resolved
@@ -86,11 +86,7 @@
     "wetdays",
     "wetdays_prop",
     "windy_days",
-<<<<<<< HEAD
-    "late_frost_days",
-=======
     "winter_storm",
->>>>>>> 39efa100
 ]
 
 
