--- conflicted
+++ resolved
@@ -299,7 +299,6 @@
         np.testing.assert_array_equal(cni_nh, tn_nh)
         np.testing.assert_array_equal(cni_sh, tn_sh)
 
-<<<<<<< HEAD
     @pytest.mark.parametrize(
         "lat_factor, values",
         [
@@ -322,8 +321,6 @@
         lti = lti.groupby_bins(lti.lon, 1).mean().groupby_bins(lti.lat, 5).mean()
         np.testing.assert_array_almost_equal(lti[0].transpose(), np.array([values]), 2)
 
-=======
->>>>>>> 35304ce8
     @pytest.mark.skip()
     def test_huglin_index(self):
         ds = open_dataset("cmip5/tas_Amon_CanESM2_rcp85_r1i1p1_200701-200712.nc")
@@ -331,7 +328,7 @@
         tasmax.attrs["units"], tasmin.attrs["units"] = "K", "K"
         hi = xci.huglin_index(tasmax=tasmax, tasmin=tasmin, lat=ds.lat)
         # TODO: Finish writing this test.
-        assert hi == 42
+        assert hi == 43
 
 
 class TestDailyFreezeThawCycles:
