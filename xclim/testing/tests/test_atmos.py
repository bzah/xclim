--- conflicted
+++ resolved
@@ -5,12 +5,8 @@
 import numpy as np
 import xarray as xr
 
-<<<<<<< HEAD
 import xclim.indices as xci
-from xclim import atmos
-=======
 from xclim import atmos, set_options
->>>>>>> b3221abd
 from xclim.testing import open_dataset
 
 K2C = 273.16
@@ -92,7 +88,7 @@
 
 
 def test_heat_index(atmosds):
-    # Keep just Montreal values for summer time as we need tas > 20 degC
+    # Keep just Montreal values for summertime as we need tas > 20 degC
     tas = atmosds.tasmax[1][150:170]
     hurs = atmosds.hurs[1][150:170]
 
