# This File is for testing atmos indicators that fit neither in test_precip or test_temperature
# Expected values might be the same as for the indices tests, see test_indices comments.
from __future__ import annotations

import numpy as np
import xarray as xr

from xclim import atmos
from xclim.testing import open_dataset

K2C = 273.16


def test_wind_speed_from_vectors():
    uas = xr.DataArray(np.array([3.0, -3.0]), dims=["x"])
    uas.attrs["units"] = "m s-1"
    vas = xr.DataArray(np.array([4.0, -4.0]), dims=["x"])
    vas.attrs["units"] = "m s-1"

    wind, winddir = atmos.wind_speed_from_vector(uas=uas, vas=vas)
    np.testing.assert_allclose(wind, [5.0, 5.0])
    np.testing.assert_allclose(winddir, [216.86989764584402, 36.86989764584402])

    # missing values
    uas[0] = np.nan
    wind, winddir = atmos.wind_speed_from_vector(uas=uas, vas=vas)
    np.testing.assert_array_equal(wind.isnull(), [True, False])
    np.testing.assert_array_equal(winddir.isnull(), [True, False])

    # Calm thresh and northerly
    uas[:] = 0
    vas[0] = 0.9
    vas[1] = -1.1
    wind, winddir = atmos.wind_speed_from_vector(
        uas=uas, vas=vas, calm_wind_thresh="1 m/s"
    )
    np.testing.assert_array_equal(wind, [0.9, 1.1])
    np.testing.assert_allclose(winddir, [0.0, 360.0])


def test_wind_vector_from_speed():
    sfcWind = xr.DataArray(np.array([3.0, 5.0, 0.2]), dims=["x"])
    sfcWind.attrs["units"] = "m s-1"
    sfcWindfromdir = xr.DataArray(np.array([360.0, 36.86989764584402, 0.0]), dims=["x"])
    sfcWindfromdir.attrs["units"] = "degree"

    uas, vas = atmos.wind_vector_from_speed(
        sfcWind=sfcWind, sfcWindfromdir=sfcWindfromdir
    )
    np.testing.assert_allclose(uas, [0.0, -3.0, 0.0], atol=1e-14)
    np.testing.assert_allclose(vas, [-3.0, -4.0, -0.2], atol=1e-14)

    # missing values
    sfcWind[0] = np.nan
    sfcWindfromdir[1] = np.nan
    uas, vas = atmos.wind_vector_from_speed(
        sfcWind=sfcWind, sfcWindfromdir=sfcWindfromdir
    )
    np.testing.assert_array_equal(uas.isnull(), [True, True, False])
    np.testing.assert_array_equal(vas.isnull(), [True, True, False])


def test_relative_humidity_dewpoint(tas_series, hurs_series):
    np.testing.assert_allclose(
        atmos.relative_humidity_from_dewpoint(
            tas=tas_series(np.array([-20, -10, -1, 10, 20, 25, 30, 40, 60]) + K2C),
            tdps=tas_series(np.array([-15, -10, -2, 5, 10, 20, 29, 20, 30]) + K2C),
        ),
        hurs_series([np.nan, 100, 93, 71, 52, 73, 94, 31, 20]),
        rtol=0.02,
        atol=1,
    )


def test_humidex(tas_series):

    tas = tas_series([15, 25, 35, 40])
    tas.attrs["units"] = "C"

    dtas = tas_series([10, 15, 25, 25])
    dtas.attrs["units"] = "C"

    # expected values from https://en.wikipedia.org/wiki/Humidex
    h = atmos.humidex(tas, dtas)
    np.testing.assert_array_almost_equal(h, [16, 29, 47, 52], 0)
    assert h.name == "humidex"


def test_heat_index(atmosds):
    # Keep just Montreal values for summer time as we need tas > 20 degC
    tas = atmosds.tas[1][193:210]
    hurs = atmosds.hurs[1][193:210]

    expected = np.array(
        [
            np.nan,
            np.nan,
            24.0,
            25.0,
            24.0,
            26.0,
            26.0,
            20.0,
            22.0,
            22.0,
            20.0,
            22.0,
            21.0,
            24.0,
            25.0,
            25.0,
            26.0,
        ]
    )

    hi = atmos.heat_index(tas, hurs)
    np.testing.assert_array_almost_equal(hi, expected, 0)
    assert hi.name == "heat_index"


def test_saturation_vapor_pressure(tas_series):
    tas = tas_series(np.array([-20, -10, -1, 10, 20, 25, 30, 40, 60]) + K2C)
    e_sat_exp = [103, 260, 563, 1228, 2339, 3169, 4247, 7385, 19947]
    e_sat = atmos.saturation_vapor_pressure(
        tas=tas,
        method="sonntag90",
        ice_thresh="0 degC",
    )
    np.testing.assert_allclose(e_sat, e_sat_exp, atol=0.5, rtol=0.005)
    assert e_sat.name == "e_sat"


def test_relative_humidity(tas_series, hurs_series, huss_series, ps_series):
    tas = tas_series(np.array([-10, -10, 10, 20, 35, 50, 75, 95]) + K2C)
    hurs_exp = hurs_series([np.nan, 63.0, 66.0, 34.0, 14.0, 6.0, 1.0, 0.0])
    ps = ps_series([101325] * 8)
    huss = huss_series([0.003, 0.001] + [0.005] * 7)

    hurs = atmos.relative_humidity(
        tas=tas,
        huss=huss,
        ps=ps,
        method="sonntag90",
        ice_thresh="0 degC",
    )
    np.testing.assert_allclose(hurs, hurs_exp, atol=0.5, rtol=0.005)
    assert hurs.name == "hurs"


def test_specific_humidity(tas_series, hurs_series, huss_series, ps_series):
    tas = tas_series(np.array([20, -10, 10, 20, 35, 50, 75, 95]) + K2C)
    hurs = hurs_series([150, 10, 90, 20, 80, 50, 70, 40, 30])
    ps = ps_series(1000 * np.array([100] * 4 + [101] * 4))
    huss_exp = huss_series(
        [np.nan, 1.6e-4, 6.9e-3, 3.0e-3, 2.9e-2, 4.1e-2, 2.1e-1, 5.7e-1]
    )

    huss = atmos.specific_humidity(
        tas=tas,
        hurs=hurs,
        ps=ps,
        method="sonntag90",
        ice_thresh="0 degC",
    )
    np.testing.assert_allclose(huss, huss_exp, atol=1e-4, rtol=0.05)
    assert huss.name == "huss"


def test_specific_humidity_from_dewpoint(tas_series, ps_series, huss_series):
    tdps = tas_series([272, 283, 293])
    ps = ps_series([100000, 105000, 110000])
    # Computed from MetPy
    # >>> from metpy.units import units as u
    # >>> from metpy.calc import specific_humidity_from_dewpoint as sh
    # >>> sh([100000, 105000, 110000] * u.Pa, [272, 283, 293] * u.degK)
    # array([0.0035031, 0.00722795, 0.01319614]) < Unit('dimensionless') >
    huss_exp = huss_series([0.0035031, 0.00722795, 0.01319614])

    huss = atmos.specific_humidity_from_dewpoint(
        tdps=tdps,
        ps=ps,
        method="sonntag90",
    )
    np.testing.assert_allclose(huss, huss_exp, atol=1e-4, rtol=0.05)
    assert huss.name == "huss_fromdewpoint"


def test_snowfall_approximation(pr_series, tasmax_series):
    pr = pr_series(np.ones(10))
    tasmax = tasmax_series(np.arange(10) + K2C)

    prsn = atmos.snowfall_approximation(
        pr, tas=tasmax, thresh="5 degC", method="binary"
    )

    np.testing.assert_allclose(
        prsn, [1, 1, 1, 1, 1, 0, 0, 0, 0, 0], atol=1e-5, rtol=1e-3
    )


def test_rain_approximation(pr_series, tas_series):
    pr = pr_series(np.ones(10))
    tas = tas_series(np.arange(10) + K2C)

    prlp = atmos.rain_approximation(pr, tas=tas, thresh="5 degC", method="binary")

    np.testing.assert_allclose(
        prlp, [0, 0, 0, 0, 0, 1, 1, 1, 1, 1], atol=1e-5, rtol=1e-3
    )


def test_high_precip_low_temp(pr_series, tasmin_series):
    pr = np.zeros(365)
    pr[1:3] = [1, 2]
    pr = pr_series(pr, start="1999-01-01")

    tas = np.zeros(365)
    tas[2:4] = [1, 1]
    tas += K2C
    tas = tasmin_series(tas, start="1999-01-01")

    out = atmos.high_precip_low_temp(
        pr, tas, pr_thresh="1 kg m-2 s-1", tas_thresh="1 C"
    )
    np.testing.assert_array_equal(out, [1])


def test_wind_chill_index(atmosds):
    out = atmos.wind_chill_index(ds=atmosds)

    np.testing.assert_allclose(
        out.isel(time=0), [np.nan, -6.116, -36.064, -7.153, np.nan], rtol=1e-3
    )

    out_us = atmos.wind_chill_index(ds=atmosds, method="US")

    np.testing.assert_allclose(
        out_us.isel(time=0), [-1.041, -6.116, -36.064, -7.153, 2.951], rtol=1e-3
    )


class TestPotentialEvapotranspiration:
    def test_convert_units(self):
        tn = open_dataset("ERA5/daily_surface_cancities_1990-1993.nc").tasmin
        tx = open_dataset("ERA5/daily_surface_cancities_1990-1993.nc").tasmax
        tm = open_dataset("ERA5/daily_surface_cancities_1990-1993.nc").tas

        with xr.set_options(keep_attrs=True):
            tnC = tn - K2C
            tnC.attrs["units"] = "degC"
            tmC = tm - K2C
            tmC.attrs["units"] = "degC"

        pet_br65 = atmos.potential_evapotranspiration(tn, tx, method="BR65")
        pet_br65C = atmos.potential_evapotranspiration(tnC, tx, method="BR65")
        pet_hg85 = atmos.potential_evapotranspiration(tn, tx, method="HG85")
        pet_hg85C = atmos.potential_evapotranspiration(tnC, tx, method="HG85")
        pet_tw48 = atmos.potential_evapotranspiration(tas=tm, method="TW48")
        pet_tw48C = atmos.potential_evapotranspiration(tas=tmC, method="TW48")
        pet_mb05 = atmos.potential_evapotranspiration(tn, tx, method="MB05")
        pet_mb05C = atmos.potential_evapotranspiration(tnC, tx, method="MB05")

        np.testing.assert_allclose(pet_br65, pet_br65C, atol=1)
        np.testing.assert_allclose(pet_hg85, pet_hg85C, atol=1)
        np.testing.assert_allclose(pet_tw48, pet_tw48C, atol=1)
        np.testing.assert_allclose(pet_mb05, pet_mb05C, atol=1)

    def test_nan_values(self):
        tn = open_dataset("ERA5/daily_surface_cancities_1990-1993.nc").tasmin
        tx = open_dataset("ERA5/daily_surface_cancities_1990-1993.nc").tasmax
        tm = open_dataset("ERA5/daily_surface_cancities_1990-1993.nc").tas

        tn[0, 100] = np.nan
        tx[0, 101] = np.nan

        pet_br65 = atmos.potential_evapotranspiration(tn, tx, method="BR65")
        pet_hg85 = atmos.potential_evapotranspiration(tn, tx, method="HG85")

        tm[0, 0:31] = np.nan

        pet_tw48 = atmos.potential_evapotranspiration(tas=tm, method="TW48")

        np.testing.assert_allclose(pet_br65[0, 100:102], [np.nan, np.nan])
        np.testing.assert_allclose(pet_hg85[100:102, 0], [np.nan, np.nan])
        np.testing.assert_allclose(pet_tw48[0, 0], [np.nan])


class TestWaterBudget:
    def test_convert_units(self):
        pr = open_dataset("ERA5/daily_surface_cancities_1990-1993.nc").pr
        tn = open_dataset("ERA5/daily_surface_cancities_1990-1993.nc").tasmin
        tx = open_dataset("ERA5/daily_surface_cancities_1990-1993.nc").tasmax
        pet = open_dataset("ERA5/daily_surface_cancities_1990-1993.nc").evspsblpot

        with xr.set_options(keep_attrs=True):
            tnC = tn - K2C
            tnC.attrs["units"] = "degC"
            prR = pr * 86400
            prR.attrs["units"] = "mm/day"
            petR = pet * 86400
            petR.attrs["units"] = "mm/day"

        p_pet_br65 = atmos.water_budget_from_tas(
            pr, tasmin=tn, tasmax=tx, method="BR65"
        )
        p_pet_br65C = atmos.water_budget_from_tas(
            prR, tasmin=tnC, tasmax=tx, method="BR65"
        )
        p_pet_hg85 = atmos.water_budget_from_tas(
            pr, tasmin=tn, tasmax=tx, method="HG85"
        )
        p_pet_hg85C = atmos.water_budget_from_tas(
            prR, tasmin=tnC, tasmax=tx, method="HG85"
        )
        p_pet_tw48 = atmos.water_budget_from_tas(
            pr, tasmin=tn, tasmax=tx, method="TW48"
        )
        p_pet_tw48C = atmos.water_budget_from_tas(
            prR, tasmin=tnC, tasmax=tx, method="TW48"
        )
        p_pet_evpot = atmos.water_budget(pr, evspsblpot=pet)
        p_pet_evpotR = atmos.water_budget(prR, evspsblpot=petR)

        np.testing.assert_allclose(p_pet_br65, p_pet_br65C, atol=1)
        np.testing.assert_allclose(p_pet_hg85, p_pet_hg85C, atol=1)
        np.testing.assert_allclose(p_pet_tw48, p_pet_tw48C, atol=1)
        np.testing.assert_allclose(p_pet_evpot, p_pet_evpotR, atol=1)

    def test_nan_values(self):
        pr = open_dataset("ERA5/daily_surface_cancities_1990-1993.nc").pr
        tn = open_dataset("ERA5/daily_surface_cancities_1990-1993.nc").tasmin
        tx = open_dataset("ERA5/daily_surface_cancities_1990-1993.nc").tasmax
        tm = open_dataset("ERA5/daily_surface_cancities_1990-1993.nc").tas
        pet = open_dataset("ERA5/daily_surface_cancities_1990-1993.nc").evspsblpot

        tn[0, 100] = np.nan
        tx[0, 101] = np.nan

        p_pet_br65 = atmos.water_budget_from_tas(
            pr, tasmin=tn, tasmax=tx, method="BR65"
        )
        p_pet_hg85 = atmos.water_budget_from_tas(
            pr, tasmin=tn, tasmax=tx, method="HG85"
        )

        tm[0, 0:31] = np.nan

        p_pet_tw48 = atmos.water_budget_from_tas(pr, tas=tm, method="TW48")

        pet[0, 0:31] = np.nan

        p_pet_evpot = atmos.water_budget(pr, evspsblpot=pet)

        np.testing.assert_allclose(p_pet_br65[0, 100:102], [np.nan, np.nan])
        np.testing.assert_allclose(p_pet_hg85[0, 100:102], [np.nan, np.nan])
        np.testing.assert_allclose(p_pet_tw48[0, 0], [np.nan])
<<<<<<< HEAD


def test_universal_thermal_climate_index(atmosds):
    tas = atmosds.tas
    hurs = atmosds.hurs
    sfcWind, sfcWindfromdir = atmos.wind_speed_from_vector(
        uas=atmosds.uas, vas=atmosds.vas
    )

    # Expected values
    utci_exp = [256.94998, 257.25, 237.65, 259.35, 266.65]

    utci = atmos.universal_thermal_climate_index(tas=tas, hurs=hurs, sfcWind=sfcWind)

    np.testing.assert_allclose(utci.isel(time=0), utci_exp)
=======
        np.testing.assert_allclose(p_pet_evpot[0, 0], [np.nan])
>>>>>>> 5cb07daf
<|MERGE_RESOLUTION|>--- conflicted
+++ resolved
@@ -354,7 +354,7 @@
         np.testing.assert_allclose(p_pet_br65[0, 100:102], [np.nan, np.nan])
         np.testing.assert_allclose(p_pet_hg85[0, 100:102], [np.nan, np.nan])
         np.testing.assert_allclose(p_pet_tw48[0, 0], [np.nan])
-<<<<<<< HEAD
+        np.testing.assert_allclose(p_pet_evpot[0, 0], [np.nan])
 
 
 def test_universal_thermal_climate_index(atmosds):
@@ -369,7 +369,4 @@
 
     utci = atmos.universal_thermal_climate_index(tas=tas, hurs=hurs, sfcWind=sfcWind)
 
-    np.testing.assert_allclose(utci.isel(time=0), utci_exp)
-=======
-        np.testing.assert_allclose(p_pet_evpot[0, 0], [np.nan])
->>>>>>> 5cb07daf
+    np.testing.assert_allclose(utci.isel(time=0), utci_exp)