--- conflicted
+++ resolved
@@ -11,11 +11,7 @@
 from xclim import atmos, core, set_options
 from xclim.core.calendar import build_climatology_bounds, percentile_doy
 from xclim.core.units import convert_units_to
-<<<<<<< HEAD
-from xclim.testing import open_dataset
-=======
 from xclim.core.utils import PercentileDataArray
->>>>>>> 346ee388
 
 K2C = 273.15
 
