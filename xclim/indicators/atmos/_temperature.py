--- conflicted
+++ resolved
@@ -495,18 +495,12 @@
     title="Daily freeze-thaw cycles",
     identifier="dlyfrzthw",
     units="days",
-<<<<<<< HEAD
     long_name="Number of days with a freeze-thaw cycle",
     # FIXME: Section formatting will shift variable names to all lowercase.
     description="{freq} number of days with a diurnal freeze-thaw cycle (Tmax > {thresh_tasmax} and Tmin <= "
     "{thresh_tasmin}).",
     abstract="The number of days with a freeze-thaw cycle. A freeze-thaw cycle is defined as a day where Tmax is above "
     "a given  threshold and Tmin is below a given threshold, usually 0°C for both.",
-=======
-    long_name="daily freezethaw cycles",
-    description="{freq} number of days with a diurnal freeze-thaw cycle "
-    ": Tmax {op_tasmax} {thresh_tasmax} and Tmin {op_tasmin} {thresh_tasmin}.",
->>>>>>> 1f10b40a
     cell_methods="",
     compute=indices.multiday_temperature_swing,
     parameters={
@@ -524,15 +518,9 @@
     title="Freeze-thaw spell frequency",
     identifier="freezethaw_spell_frequency",
     units="days",
-<<<<<<< HEAD
     long_name="Frequency of daily freeze-thaw spells",
     # FIXME: Section formatting will shift variable names to all lowercase.
     description="{freq} number of freeze-thaw spells (Tmax > {thresh_tasmax} and Tmin <= {thresh_tasmin}) "
-=======
-    long_name="{freq} number of freeze-thaw spells.",
-    description="{freq} number of freeze-thaw spells"
-    ": Tmax {op_tasmax} {thresh_tasmax} and Tmin {op_tasmin} {thresh_tasmin} "
->>>>>>> 1f10b40a
     "for at least {window} consecutive day(s).",
     abstract="Frequency of daily freeze-thaw spells. A freeze-thaw spell is defined as a number of consecutive days "
     "where Tmax is above a given threshold and Tmin is below a given threshold, usually 0°C for both.",
@@ -552,15 +540,9 @@
     title="Freeze-thaw spell mean length",
     identifier="freezethaw_spell_mean_length",
     units="days",
-<<<<<<< HEAD
     long_name="Average length of daily freeze-thaw spells",
     # FIXME: Section formatting will shift variable names to all lowercase.
     description="{freq} average length of freeze-thaw spells (Tmax > {thresh_tasmax} and Tmin <= {thresh_tasmin}) "
-=======
-    long_name="{freq} average length of freeze-thaw spells.",
-    description="{freq} average length of freeze-thaw spells"
-    ": Tmax {op_tasmax} {thresh_tasmax} and Tmin {op_tasmin} {thresh_tasmin} "
->>>>>>> 1f10b40a
     "for at least {window} consecutive day(s).",
     abstract="Average length of daily freeze-thaw spells. A freeze-thaw spell is defined as a number of consecutive "
     "days where Tmax is above a given threshold and Tmin is below a given threshold, usually 0°C for both.",
@@ -580,15 +562,9 @@
     title="Maximal length of freeze-thaw spells",
     identifier="freezethaw_spell_max_length",
     units="days",
-<<<<<<< HEAD
     long_name="Maximal length of freeze-thaw spells",
     # FIXME: Section formatting will shift variable names to all lowercase.
     description="{freq} maximal length of freeze-thaw spells (Tmax > {thresh_tasmax} and Tmin <= {thresh_tasmin}) "
-=======
-    long_name="{freq} maximal length of freeze-thaw spells.",
-    description="{freq} maximal length of freeze-thaw spells"
-    ": Tmax {op_tasmax} {thresh_tasmax} and Tmin {op_tasmin} {thresh_tasmin} "
->>>>>>> 1f10b40a
     "for at least {window} consecutive day(s).",
     abstract="Maximal length of daily freeze-thaw spells. A freeze-thaw spell is defined as a number of consecutive "
     "days where Tmax is above a given threshold and Tmin is below a threshold, usually 0°C for both.",
