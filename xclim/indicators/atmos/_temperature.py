--- conflicted
+++ resolved
@@ -4,11 +4,9 @@
 from xclim import indices
 from xclim.core import checks
 from xclim.core.indicator import Indicator
-<<<<<<< HEAD
-=======
 from xclim.core.indicator import Indicator2D
 from xclim.core.units import check_units
->>>>>>> 761b2c14
+
 
 __all__ = [
     "tn_days_below",
@@ -94,18 +92,11 @@
         """The function computing the indicator."""
 
 
-<<<<<<< HEAD
-class TasminTasmax(Indicator):
-    _nvar = 2
-
-    def cfprobe(self, dan, dax):
-        for da in (dan, dax):
-=======
 class TasminTasmax(Indicator2D):
     def cfprobe(self, tasmin, tasmax):
         for da in (tasmin, tasmax):
->>>>>>> 761b2c14
             checks.check_valid(da, "standard_name", "air_temperature")
+
         checks.check_valid(tasmin, "cell_methods", "*time: minimum within days*")
         checks.check_valid(tasmax, "cell_methods", "*time: maximum within days*")
         check_units(tasmax, tasmin.attrs["units"])
