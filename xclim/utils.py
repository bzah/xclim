--- conflicted
+++ resolved
@@ -9,11 +9,8 @@
 import string
 import warnings
 from collections import defaultdict
-<<<<<<< HEAD
-=======
 from collections import OrderedDict
 from datetime import timedelta
->>>>>>> 2c88c553
 from inspect import signature
 from types import FunctionType
 from typing import Any
@@ -26,8 +23,7 @@
 import pint.converters
 import pint.unit
 import xarray as xr
-<<<<<<< HEAD
-=======
+
 from boltons.funcutils import wraps
 from xarray.coding.cftime_offsets import MonthBegin
 from xarray.coding.cftime_offsets import MonthEnd
@@ -38,7 +34,6 @@
 from xarray.coding.cftime_offsets import YearEnd
 from xarray.coding.cftimeindex import CFTimeIndex
 from xarray.core.resample import DataArrayResample
->>>>>>> 2c88c553
 
 
 __all__ = [
@@ -59,15 +54,12 @@
     "default_formatter",
     "AttrFormatter",
     "parse_doc",
-<<<<<<< HEAD
-=======
     "format_kwargs",
     "cfindex_start_time",
     "cfindex_end_time",
     "cftime_start_time",
     "cftime_end_time",
     "time_bnds",
->>>>>>> 2c88c553
     "wrapped_partial",
     "uas_vas_2_sfcwind",
     "sfcwind_2_uas_vas",
@@ -850,8 +842,6 @@
     return out
 
 
-<<<<<<< HEAD
-=======
 def format_kwargs(attrs: dict, params: dict) -> None:
     """Modify attribute with argument values.
 
@@ -1051,7 +1041,6 @@
     )
 
 
->>>>>>> 2c88c553
 def wrapped_partial(func: FunctionType, *args, **kwargs):
     from functools import partial, update_wrapper
 
