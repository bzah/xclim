--- conflicted
+++ resolved
@@ -10,11 +10,7 @@
 
 __author__ = """Travis Logan"""
 __email__ = "logan.travis@ouranos.ca"
-<<<<<<< HEAD
-__version__ = "0.31.3-beta"
-=======
 __version__ = "0.31.5-beta"
->>>>>>> 77d37de4
 
 
 # Load official locales
