--- conflicted
+++ resolved
@@ -39,11 +39,8 @@
     "bottleneck~=1.3.1",
     "boltons>=20.1",
     "scikit-learn>=0.21.3",
-<<<<<<< HEAD
     "Click",
-=======
     "packaging>=20.0",
->>>>>>> 7e7ff976
 ]
 
 if not os.getenv("READTHEDOCS"):
