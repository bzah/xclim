#!/usr/bin/env python
# -*- coding: utf-8 -*-
"""The setup script."""
from setuptools import find_packages, setup

NAME = "xclim"
DESCRIPTION = "Derived climate variables built with xarray."
URL = "https://github.com/Ouranosinc/xclim"
AUTHOR = "Travis Logan"
AUTHOR_EMAIL = "logan.travis@ouranos.ca"
REQUIRES_PYTHON = ">=3.6.0"
VERSION = "0.23.2-beta"
LICENSE = "Apache Software License 2.0"

with open("README.rst") as readme_file:
    readme = readme_file.read()

with open("HISTORY.rst") as history_file:
    history = history_file.read()

requirements = [
    "numpy>=1.16",
    "xarray>=0.16",
    "scipy>=1.2",
    "numba",
    "pandas>=0.23",
<<<<<<< HEAD
    "cftime>=1.2.0",
=======
    "cftime>=1.2.0,<1.4.0",
    "netCDF4>=1.4",
>>>>>>> 12b076e3
    "dask[array]>=2.6",
    "pint>=0.9",
    "bottleneck~=1.3.1",
    "boltons>=20.1",
    "scikit-learn>=0.21.3",
    "Click",
    "packaging>=20.0",
]

setup_requirements = ["pytest-runner", "wheel"]

test_requirements = ["pytest", "tox", "xdoctest"]

docs_requirements = [
    "sphinx",
    "sphinx-rtd-theme",
    "nbsphinx",
    "ipython",
    "ipykernel",
    "jupyter_client",
    "matplotlib",
    "netCDF4",
    "nc-time-axis",
    "distributed>=2.0",
]

gis_requirements = ["clisops>=0.4.0"]

dev_requirements = []
with open("requirements_dev.txt") as dev:
    for dependency in dev.readlines():
        dev_requirements.append(dependency)

KEYWORDS = "xclim climate climatology netcdf gridded analysis"

setup(
    author=AUTHOR,
    author_email=AUTHOR_EMAIL,
    classifiers=[
        "Development Status :: 4 - Beta",
        "Intended Audience :: Developers",
        "Intended Audience :: Science/Research",
        "License :: OSI Approved :: Apache Software License",
        "Natural Language :: English",
        "Operating System :: OS Independent",
        "Programming Language :: Python :: 3",
        "Programming Language :: Python :: 3.6",
        "Programming Language :: Python :: 3.7",
        "Programming Language :: Python :: 3.8",
        "Programming Language :: Python :: 3.9",
        "Topic :: Scientific/Engineering :: Atmospheric Science",
    ],
    description=DESCRIPTION,
    python_requires=REQUIRES_PYTHON,
    install_requires=requirements,
    license=LICENSE,
    long_description=readme + "\n\n" + history,
    long_description_content_type="text/x-rst",
    include_package_data=True,
    keywords=KEYWORDS,
    name=NAME,
    packages=find_packages(),
    setup_requires=setup_requirements,
    test_suite="tests",
    tests_require=test_requirements,
    entry_points="""
        [console_scripts]
        xclim=xclim.cli:cli
    """,
    extras_require={
        "docs": docs_requirements,
        "dev": dev_requirements,
        "gis": gis_requirements,
    },
    url=URL,
    version=VERSION,
    zip_safe=False,
)<|MERGE_RESOLUTION|>--- conflicted
+++ resolved
@@ -24,12 +24,7 @@
     "scipy>=1.2",
     "numba",
     "pandas>=0.23",
-<<<<<<< HEAD
-    "cftime>=1.2.0",
-=======
     "cftime>=1.2.0,<1.4.0",
-    "netCDF4>=1.4",
->>>>>>> 12b076e3
     "dask[array]>=2.6",
     "pint>=0.9",
     "bottleneck~=1.3.1",
