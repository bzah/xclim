name: Publish Release Announcement to Mastodon

on:
  release:
    types:
      - published
  workflow_dispatch:
    inputs:
      version-tag:
        description: 'Version to announce'
        required: true
        type: string
      dry-run:
        description: 'Dry run'
        default: true
        type: boolean

jobs:
  toot:
    runs-on: ubuntu-latest
    environment: production
    steps:
      - name: Harden Runner
        uses: step-security/harden-runner@eb238b55efaa70779f274895e782ed17c84f2895 # v2.6.1
        with:
          egress-policy: audit

      - name: Checkout
        uses: actions/checkout@v4.1.1

      - name: Current Version
        if: ${{ !github.event.inputs.version-tag }}
        run: |
          CURRENT_VERSION="$(grep -E '__version__'  xclim/__init__.py | cut -d ' ' -f3)"
          echo "version=v${CURRENT_VERSION}" >> $GITHUB_ENV
      - name: Set Version from Input
        if: ${{ github.event.inputs.version-tag }}
        run: |
          echo "version=${{ github.event.inputs.version-tag }}" >> $GITHUB_ENV

      - name: Get Release Description
        if: ${{ !endsWith(env.current_version, '-dev') }}
        id: get_release_description
        run: |
          # Fetch the release information using the GitHub API
          RELEASE_INFO=$(curl -sH "Authorization: Bearer ${{ secrets.GITHUB_TOKEN }}" \
            "https://api.github.com/repos/${{ github.repository }}/releases/tags/${{ env.version }}")

          # Extract the release description from the response
          RELEASE_DESCRIPTION=$(echo "$RELEASE_INFO" | jq -r .body)

          # Remove Markdown links and the space preceding them
          CLEANED_DESCRIPTION=$(echo "$RELEASE_DESCRIPTION" | sed -E 's/\ \(\[[^]]+\]\([^)]+\)\)//g')

          # Extract the first line of the release description
          CONTRIBUTORS=$(echo "$CLEANED_DESCRIPTION" | head -n 1)

          echo "contributors=${CONTRIBUTORS}" >> $GITHUB_ENV

<<<<<<< HEAD
    - name: Prepare Message
      id: render_template
      uses: chuhlomin/render-template@v1.9
      with:
        template: .github/publish-mastodon.template.md
        vars: |
          version: ${{ env.version }}
=======
      - name: Prepare Message
        id: render_template
        uses: chuhlomin/render-template@v1.8
        with:
          template: .github/publish-mastodon.template.md
          vars: |
            version: ${{ env.version }}
>>>>>>> bed83c59

      - name: Message Preview
        run: |
          echo "${{ steps.render_template.outputs.result }}${{ env.contributors }}"

      - name: Send toot to Mastodon
        if: ${{ github.event.inputs.dry-run != 'true' }} || ${{ github.event_name == 'release' }}
        uses: cbrgm/mastodon-github-action@v1.0.3
        with:
          message: "${{ steps.render_template.outputs.result }}${{ env.contributors }}"
          visibility: "public"
        env:
          MASTODON_URL: ${{ secrets.MASTODON_URL }}
          MASTODON_ACCESS_TOKEN: ${{ secrets.MASTODON_ACCESS_TOKEN }}<|MERGE_RESOLUTION|>--- conflicted
+++ resolved
@@ -17,6 +17,7 @@
 
 jobs:
   toot:
+    name: Generate Mastodon Toot
     runs-on: ubuntu-latest
     environment: production
     steps:
@@ -57,23 +58,13 @@
 
           echo "contributors=${CONTRIBUTORS}" >> $GITHUB_ENV
 
-<<<<<<< HEAD
-    - name: Prepare Message
-      id: render_template
-      uses: chuhlomin/render-template@v1.9
-      with:
-        template: .github/publish-mastodon.template.md
-        vars: |
-          version: ${{ env.version }}
-=======
       - name: Prepare Message
         id: render_template
-        uses: chuhlomin/render-template@v1.8
+        uses: chuhlomin/render-template@v1.9
         with:
           template: .github/publish-mastodon.template.md
           vars: |
             version: ${{ env.version }}
->>>>>>> bed83c59
 
       - name: Message Preview
         run: |
